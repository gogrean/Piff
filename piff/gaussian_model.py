# Copyright (c) 2016 by Mike Jarvis and the other collaborators on GitHub at
# https://github.com/rmjarvis/Piff  All rights reserved.
#
# Piff is free software: Redistribution and use in source and binary forms
# with or without modification, are permitted provided that the following
# conditions are met:
#
# 1. Redistributions of source code must retain the above copyright notice, this
#    list of conditions and the disclaimer given in the accompanying LICENSE
#    file.
# 2. Redistributions in binary form must reproduce the above copyright notice,
#    this list of conditions and the disclaimer given in the documentation
#    and/or other materials provided with the distribution.

"""
.. module:: model_gaussian
"""

from __future__ import print_function
import numpy as np

from .model import Model
from .star import Star, StarFit, StarData

class Gaussian(Model):
    """An extremely simple PSF model that just considers the PSF as a sheared Gaussian.
    """
    def __init__(self, background=0, logger=None):
        self.kwargs = {'background': background}

    @staticmethod
    def hsm(star):
        """Compute the hsm moments for a given star.

        :param star:    A Star instance

        :returns: (flux, cenx, ceny, sigma, g1, g2, flag)
        """
        import galsim
        image, weight, image_pos = star.data.getImage()
<<<<<<< HEAD

        # subtract background
        image = image - self.kwargs['background']

        mom = image.FindAdaptiveMom(weight=weight)
=======
        mom = image.FindAdaptiveMom(weight=weight, strict=False)
>>>>>>> 28a3087c

        sigma = mom.moments_sigma
        shape = mom.observed_shape
        # These are in pixel coordinates.  Need to convert to world coords.
        jac = image.wcs.jacobian(image_pos=image_pos)
        scale, shear, theta, flip = jac.getDecomposition()
        # Fix sigma
        sigma *= scale
        # Fix shear.  First the flip, if any.
        if flip:
            shape = galsim.Shear(g1 = -shape.g1, g2 = shape.g2)
        # Next the rotation
        shape = galsim.Shear(g = shape.g, beta = shape.beta + theta)
        # Finally the shear
        shape = shear + shape

        flux = mom.moments_amp
        center = mom.moments_centroid
        flag = mom.moments_status

        return (flux, center.x, center.y, sigma, shape.g1, shape.g2, flag)

    def fit(self, star):
        """Fit the image by running the HSM adaptive moments code on the image and using
        the resulting moments as an estimate of the Gaussian size/shape.

        :param star:    A Star instance

        :returns: a new Star with the fitted parameters in star.fit
        """
        import galsim

        flux, cenx, ceny, sigma, g1, g2, flag = self.hsm(star)

        # Make a StarFit object with these parameters
        params = np.array([ sigma, g1, g2 ])

<<<<<<< HEAD
        # # Also need to compute chisq
        # prof = self.getProfile(params) * flux
        # offset = center - image.trueCenter()
        # model_image = prof.drawImage(image.copy(), method='no_pixel', offset=offset)
        # chisq = numpy.std(image.array - model_image.array)
        # dof = numpy.count_nonzero(weight.array) - 6

        fit = StarFit(params, flux=flux, center=center-image_pos)
        model_star = Star(star.data, fit)

        # compute chisq
        model_star = self.draw(model_star)
        model_image = model_star.data.getImage()[0]
        chisq = numpy.std(image.array - model_image.array)
        dof = numpy.count_nonzero(weight.array) - 6
        fit = StarFit(params, flux=model_star.fit.flux, center=model_star.fit.center, chisq=chisq, dof=dof)
=======
        # Also need to compute chisq
        prof = self.getProfile(params) * flux
        center = galsim.PositionD(cenx,ceny)
        offset = center - star.image.trueCenter()
        model_image = prof.drawImage(star.image.copy(), method='no_pixel', offset=offset)
        chisq = np.std(star.image.array - model_image.array)
        dof = np.count_nonzero(star.weight.array) - 6

        fit = StarFit(params, flux=flux, center=center-star.image_pos, chisq=chisq, dof=dof)
>>>>>>> 28a3087c
        return Star(star.data, fit)


    def update(self, logger=None, **kwargs):
        self.kwargs.update(kwargs)


    def getProfile(self, params):
        """Get a version of the model as a GalSim GSObject

        :param params:      A numpy array with [ sigma, g1, g2 ]

        :returns: a galsim.GSObject instance
        """
        import galsim
        prof = galsim.Gaussian(sigma=params[0])
        prof = prof.shear(g1=params[1], g2=params[2])
        return prof

    def draw(self, star):
        """Draw the model on the given image.

        :param star:    A Star instance with the fitted parameters to use for drawing and a
                        data field that acts as a template image for the drawn model.

        :returns: a new Star instance with the data field having an image of the drawn model.
        """
        import galsim
        prof = self.getProfile(star.fit.params)
<<<<<<< HEAD
        # not sure what is going on here. Kludging for now
        if type(star.fit.center) != galsim.PositionD:
            center = galsim.PositionD(*star.fit.center)
        else:
            center = star.fit.center
        offset = star.data.image_pos + center - star.data.image.trueCenter()
        image = prof.drawImage(star.data.image.copy(), method='no_pixel', offset=offset)
        # add background
        image = image + self.kwargs['background']

        data = StarData(image, star.data.image_pos, star.data.weight)
=======
        center = galsim.PositionD(*star.fit.center)
        offset = star.image_pos + center - star.image.trueCenter()
        image = prof.drawImage(star.image.copy(), method='no_pixel', offset=offset)
        data = StarData(image, star.image_pos, star.weight)
>>>>>>> 28a3087c
        return Star(data, star.fit)<|MERGE_RESOLUTION|>--- conflicted
+++ resolved
@@ -29,7 +29,7 @@
         self.kwargs = {'background': background}
 
     @staticmethod
-    def hsm(star):
+    def hsm(star, background=None):
         """Compute the hsm moments for a given star.
 
         :param star:    A Star instance
@@ -38,15 +38,12 @@
         """
         import galsim
         image, weight, image_pos = star.data.getImage()
-<<<<<<< HEAD
 
         # subtract background
-        image = image - self.kwargs['background']
+        if background is not None:
+            image = image - background
 
-        mom = image.FindAdaptiveMom(weight=weight)
-=======
         mom = image.FindAdaptiveMom(weight=weight, strict=False)
->>>>>>> 28a3087c
 
         sigma = mom.moments_sigma
         shape = mom.observed_shape
@@ -79,29 +76,11 @@
         """
         import galsim
 
-        flux, cenx, ceny, sigma, g1, g2, flag = self.hsm(star)
+        flux, cenx, ceny, sigma, g1, g2, flag = self.hsm(star,self.kwargs['background'])
 
         # Make a StarFit object with these parameters
         params = np.array([ sigma, g1, g2 ])
 
-<<<<<<< HEAD
-        # # Also need to compute chisq
-        # prof = self.getProfile(params) * flux
-        # offset = center - image.trueCenter()
-        # model_image = prof.drawImage(image.copy(), method='no_pixel', offset=offset)
-        # chisq = numpy.std(image.array - model_image.array)
-        # dof = numpy.count_nonzero(weight.array) - 6
-
-        fit = StarFit(params, flux=flux, center=center-image_pos)
-        model_star = Star(star.data, fit)
-
-        # compute chisq
-        model_star = self.draw(model_star)
-        model_image = model_star.data.getImage()[0]
-        chisq = numpy.std(image.array - model_image.array)
-        dof = numpy.count_nonzero(weight.array) - 6
-        fit = StarFit(params, flux=model_star.fit.flux, center=model_star.fit.center, chisq=chisq, dof=dof)
-=======
         # Also need to compute chisq
         prof = self.getProfile(params) * flux
         center = galsim.PositionD(cenx,ceny)
@@ -111,7 +90,6 @@
         dof = np.count_nonzero(star.weight.array) - 6
 
         fit = StarFit(params, flux=flux, center=center-star.image_pos, chisq=chisq, dof=dof)
->>>>>>> 28a3087c
         return Star(star.data, fit)
 
 
@@ -141,22 +119,10 @@
         """
         import galsim
         prof = self.getProfile(star.fit.params)
-<<<<<<< HEAD
-        # not sure what is going on here. Kludging for now
-        if type(star.fit.center) != galsim.PositionD:
-            center = galsim.PositionD(*star.fit.center)
-        else:
-            center = star.fit.center
-        offset = star.data.image_pos + center - star.data.image.trueCenter()
-        image = prof.drawImage(star.data.image.copy(), method='no_pixel', offset=offset)
-        # add background
-        image = image + self.kwargs['background']
-
-        data = StarData(image, star.data.image_pos, star.data.weight)
-=======
         center = galsim.PositionD(*star.fit.center)
         offset = star.image_pos + center - star.image.trueCenter()
         image = prof.drawImage(star.image.copy(), method='no_pixel', offset=offset)
+        # add background
+        image = image + self.kwargs['background']
         data = StarData(image, star.image_pos, star.weight)
->>>>>>> 28a3087c
         return Star(data, star.fit)