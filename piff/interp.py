--- conflicted
+++ resolved
@@ -109,15 +109,9 @@
 
         :returns: a new list of Star instances
         """
-<<<<<<< HEAD
-        pass
-
-    def solve(self, star_list, logger=None):
-=======
         return self.interpolateList(stars)
 
     def solve(self, stars, logger=None):
->>>>>>> 28a3087c
         """Solve for the interpolation coefficients given some data.
 
         :param stars:       A list of Star instances to interpolate between
@@ -211,7 +205,7 @@
 
         # Check that interp_type is a valid Interp type.
         interp_classes = piff.util.get_all_subclasses(piff.Interp)
-        valid_interp_types = dict([ (cls.__name__, cls) for cls in interp_classes ])
+        valid_interp_types = dict([ (c.__name__, c) for c in interp_classes ])
         if interp_type not in valid_interp_types:
             raise ValueError("interpolator type %s is not a valid Piff Interpolator"%interp_type)
         interp_cls = valid_interp_types[interp_type]
@@ -231,8 +225,4 @@
         :param fits:        An open fitsio.FITS object.
         :param extname:     The base name of the extension.
         """
-<<<<<<< HEAD
-        raise NotImplemented("Derived classes must define the readSolution function")
-=======
-        pass
->>>>>>> 28a3087c
+        pass